--- conflicted
+++ resolved
@@ -6,12 +6,8 @@
 from sqlalchemy.sql import exists, func, text
 
 import dnautils
-<<<<<<< HEAD
-from sldb.common.models import Clone, CloneStats, Sequence, Subject
-=======
 from sldb.common.models import (CDR3_OFFSET, Clone, CloneStats, Sequence,
                                 SequenceCollapse, Subject)
->>>>>>> b89a2f99
 import sldb.common.modification_log as mod_log
 from sldb.identification.identify import VDJSequence
 from sldb.identification.v_genes import get_common_seq, VGene, VGermlines

import argparse
from collections import Counter
import re

from sqlalchemy import and_, desc, distinct
from sqlalchemy.sql import exists, func, text

import dnautils
from sldb.common.models import *
import sldb.common.modification_log as mod_log
from sldb.identification.identify import VDJSequence
from sldb.identification.v_genes import VGene
import sldb.util.lookups as lookups


def _consensus(strings):
    """Gets the unweighted consensus from a list of strings

    :param list strings: A set of equal-length strings.

    :returns: A consensus string
    :rtype: str

    """
    chrs = [Counter(chars).most_common(1)[0][0] for chars in zip(*strings)]
    return ''.join(chrs)


def _similar_to_all(seq, rest, min_similarity):
    """Determines if the string ``seq`` is at least ``min_similarity`` similar to the list
    of strings ``rest``.

    :param str seq: The string to compare
    :param list rest: The list of strings to compare to

    :returns: If ``seq`` is similar to every sequence in ``rest``
    :rtype: bool

    """
    for comp_seq in rest:
        sim_frac = 1 - dnautils.hamming(comp_seq, seq) / float(len(comp_seq))
        if sim_frac < min_similarity:
            return False
    return True


def _get_subject_clones(session, subject_id, min_similarity, limit_alignments,
                        include_indels, min_identity):
    """Assigns clones to all viable sequences in the specified subject.

    :param Session session: The database session
    :param int subject_id: ID of the subject
    :param float min_similarity: The minimum similarity required for two
    sequences to be in the same clone
    :param list limit_alignments: The alignments allowed for sequences to be in
    a clone
    :param bool include_indels: If sequences with possible indels should be
    assigned to clones
    :param float min_identity: The minimum V-gene germline-identity required for
    a sequence to be assigned a clone

    :returns: The list of clone IDs which have been created or updated
    :rtype: list

    """
    clone_cache = {}
    new_clones = 0
    to_update = set([])
    query = session.query(
        Sequence
    ).filter(
        Sequence.clone_id.is_(None),

        Sequence.sample.has(subject_id=subject_id),
        Sequence.alignment.in_(limit_alignments),
        ~Sequence.junction_aa.like('%*%'),

        Sequence.copy_number_in_subject > 1
    )
    if min_identity > 0:
        query = query.filter(
            Sequence.v_match / Sequence.v_length >= min_identity
        )
    if not include_indels:
        query = query.filter(Sequence.probable_indel_or_misalign == 0)

    query = query.order_by(desc(Sequence.copy_number_in_subject))

    total = query.count()
    for i, seq in enumerate(query):
        if i > 0 and i % 1000 == 0:
            session.commit()
            print 'Committed {}/{} (new clones={})'.format(i, total,
                                                           new_clones)

        # Key for cache has implicit subject_id due to function parameter
        key = (seq.v_gene, seq.j_gene, seq.junction_num_nts,
               seq.junction_aa)
        if key in clone_cache:
            seq.clone = clone_cache[key]
            continue

        seq_clone = None
        for clone in session.query(Clone)\
                .filter(Clone.subject_id == subject_id,
                        Clone.v_gene == seq.v_gene,
                        Clone.j_gene == seq.j_gene,
                        Clone.cdr3_num_nts == seq.junction_num_nts):
            seqs_in_clone = session.query(
                Sequence.junction_aa
            ).filter(
                Sequence.clone == clone,
                Sequence.copy_number_in_subject > 1
            ).group_by(
                Sequence.junction_aa
            )
            seqs_in_clone = map(lambda s: s.junction_aa, seqs_in_clone)

            if _similar_to_all(seq.junction_aa, seqs_in_clone, min_similarity):
                seq_clone = clone
                break

        if seq_clone is None:
            new_clone = Clone(subject_id=subject_id,
                              v_gene=seq.v_gene,
                              j_gene=seq.j_gene,
                              cdr3_num_nts=seq.junction_num_nts)
            new_clones += 1
            session.add(new_clone)
            session.flush()
            seq_clone = new_clone

        seq.clone = seq_clone
        to_update.add(seq_clone.id)

        clone_cache[key] = seq_clone

    session.commit()
    return to_update


def _assign_clones_to_groups(session, subject_id, to_update):
    """Assigns clones to groups.

    :param Session session: The database session
    :param int subject_id: The ID of the subject
    :param list to_update: The list of clone IDs to assign to groups

    """
    if len(to_update) == 0:
        return
    for i, clone in enumerate(session.query(Clone).filter(
            Clone.id.in_(to_update))):
        seqs = session.query(Sequence).filter(
            Sequence.clone_id == clone.id,
            Sequence.copy_number_in_subject > 0
        ).all()

        clone.cdr3_nt = _consensus(map(lambda s:
                                   s.junction_nt, seqs))
        cdr3_aa = lookups.aas_from_nts(clone.cdr3_nt)

        group = session.query(CloneGroup).filter(
            CloneGroup.subject_id == subject_id,
            CloneGroup.v_gene == clone.v_gene,
            CloneGroup.j_gene == clone.j_gene,
            CloneGroup.cdr3_num_nts == clone.cdr3_num_nts,
            CloneGroup.cdr3_aa == cdr3_aa).first()

        if group is None:
            germline = seqs[0].germline

            group = CloneGroup(subject_id=subject_id,
                               v_gene=clone.v_gene,
                               j_gene=clone.j_gene,
                               cdr3_num_nts=clone.cdr3_num_nts,
                               cdr3_aa=cdr3_aa,
                               germline=germline)
            session.add(group)
        clone.group = group

        if i > 0 and i % 1000 == 0:
            print 'Committed {}/{}'.format(i, len(to_update))
            session.commit()

    session.commit()


def run_clones(session, args):
    """Runs the clone-assignment pipeline stage.
    :param Session session: The database session
    :param Namespace args: The arguments passed to the command

    """
    if args.subject_ids is None:
        subjects = map(lambda s: s.id, session.query(Subject.id).all())
    else:
        subjects = args.subject_ids
    mod_log.make_mod('clones', session=session, commit=True,
                     info=vars(args))

    if args.regen:
        print 'Unassigning existing clones'
        session.query(Sequence).filter(
            exists().where(
                and_(Clone.id == Sequence.clone_id,
                     Clone.subject_id.in_(subjects))
            )
        ).update({
            'clone_id': None,
            'mutations_from_clone': None,
<<<<<<< HEAD
            'collapse_to_clone_seq_id': None,
            'collapse_to_clone_sample_id': None,
            'copy_number_in_clone': 0
=======
>>>>>>> 963d3e4a
        }, synchronize_session=False)
        print 'Deleting existing clone stats'
        session.query(CloneStats).filter(
            exists().where(
                and_(CloneStats.clone_id == Clone.id,
                     Clone.subject_id.in_(subjects))
            )
        ).delete(synchronize_session=False)
        print 'Deleting existing clones'
        session.query(Clone).filter(
            Clone.subject_id.in_(subjects)
        ).delete(synchronize_session=False)
        session.commit()

    for sid in subjects:
        print 'Assigning clones to subject', sid
        to_update = _get_subject_clones(
            session, sid, args.similarity / 100.0,
            args.limit_alignments, args.include_indels,
            args.min_identity / 100.0)
        print 'Assigning clones to groups'
        _assign_clones_to_groups(session, sid, to_update)

    print 'Pushing clone IDs to sample sequences'
    session.connection(mapper=Sequence).execute(text('''
        update
            sequences as s
        join
            (select seq_id, sample_id, clone_id from sequences where
                copy_number_in_subject > 0) as j
        on
            (s.collapse_to_subject_seq_id=j.seq_id and
                s.collapse_to_subject_sample_id=j.sample_id)
        set
            s.clone_id=j.clone_id
        where
            s.copy_number_in_subject=0
    '''))

    print 'Pushing clone IDs to individual sequences'
    session.connection(mapper=Sequence).execute(text('''
        update
            sequences as s
        join
            (select seq_id, sample_id, clone_id from sequences where
                copy_number_in_sample > 0) as j
        on
            (s.collapse_to_sample_seq_id=j.seq_id and
                s.sample_id=j.sample_id)
        set
            s.clone_id=j.clone_id
        where
            s.copy_number_in_sample=0
    '''))<|MERGE_RESOLUTION|>--- conflicted
+++ resolved
@@ -209,12 +209,6 @@
         ).update({
             'clone_id': None,
             'mutations_from_clone': None,
-<<<<<<< HEAD
-            'collapse_to_clone_seq_id': None,
-            'collapse_to_clone_sample_id': None,
-            'copy_number_in_clone': 0
-=======
->>>>>>> 963d3e4a
         }, synchronize_session=False)
         print 'Deleting existing clone stats'
         session.query(CloneStats).filter(

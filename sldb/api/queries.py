--- conflicted
+++ resolved
@@ -17,15 +17,9 @@
 
 
 _clone_filters = {
-<<<<<<< HEAD
-    'clones_all': lambda c: True,
-    'clones_functional': lambda c: c.cdr3_num_nts % 3 == 0,
-    'clones_nonfunctional': lambda c: c.cdr3_num_nts % 3 != 0
-=======
     'clones_all': lambda q: q,
     'clones_functional': lambda q: q.filter(Clone.functional == 1),
     'clones_nonfunctional': lambda q: q.filter(Clone.functional == 0)
->>>>>>> b89a2f99
 }
 
 
@@ -341,20 +335,6 @@
     res = []
 
     if ctype == 'samples':
-<<<<<<< HEAD
-        statq = session.query(
-            CloneStats.clone_id,
-            func.sum(CloneStats.unique_cnt).label('unique_cnt'),
-            func.sum(CloneStats.total_cnt).label('total_cnt')
-        ).filter(
-            CloneStats.sample_id.in_(limit),
-        ).group_by(CloneStats.clone_id)
-    elif ctype == 'subject':
-        statq = session.query(
-            CloneStats.clone_id,
-            func.sum(CloneStats.unique_cnt).label('unique_cnt'),
-            func.sum(CloneStats.total_cnt).label('total_cnt')
-=======
         clones = session.query(
             CloneStats.clone_id,
             func.sum(CloneStats.unique_cnt).label('unique_cnt'),
@@ -366,7 +346,6 @@
         clones = session.query(
             CloneStats.unique_cnt.label('unique_cnt'),
             CloneStats.total_cnt.label('total_cnt')
->>>>>>> b89a2f99
         ).join(Clone).filter(
             CloneStats.sample_id.is_(None),
             Clone.subject_id == limit
@@ -374,24 +353,11 @@
 
     statq = statq.order_by(desc('unique_cnt'))
 
-<<<<<<< HEAD
-    for total_stats in _page_query(statq, paging):
-        clone = session.query(Clone).filter(
-            Clone.id == total_stats.clone_id
-        ).one()
-        if not _clone_filters[filter_type](clone):
-            continue
-        selected_samples = []
-        other_samples = []
-        query = session.query(CloneStats).filter(
-            CloneStats.clone_id == clone.id,
-=======
     for clone_id, unique_cnt, total_cnt in _page_query(clones, paging):
         selected_samples = []
         other_samples = []
         query = session.query(CloneStats).filter(
             CloneStats.clone_id == clone_id,
->>>>>>> b89a2f99
             ~CloneStats.sample_id.is_(None)
         ).order_by(
             desc(CloneStats.total_cnt)
@@ -409,17 +375,11 @@
                 other_samples.append(data)
 
         res.append({
-<<<<<<< HEAD
-            'unique_sequences': int(total_stats.unique_cnt),
-            'total_sequences': int(total_stats.total_cnt),
-            'clone': _clone_to_dict(clone),
-=======
             'unique_sequences': int(unique_cnt),
             'total_sequences': int(total_cnt),
             'clone': _clone_to_dict(
                 session.query(Clone).filter(Clone.id == clone_id).one()
             ),
->>>>>>> b89a2f99
             'selected_samples': selected_samples,
             'other_samples': other_samples,
         })

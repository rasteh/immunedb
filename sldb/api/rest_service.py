import argparse
import json
import math
import time
import subprocess
import sldb.util.lookups as lookups

from sqlalchemy import create_engine, desc, distinct
from sqlalchemy.orm import sessionmaker, scoped_session

import bottle
from bottle import route, response, request, install, run

from sldb.api.export import CloneExport, SequenceExport
import sldb.api.queries as queries
from sldb.common.models import *


class EnableCors(object):
    """A class to enable Cross-Origin Resource Sharing to facilitate AJAX
    requests.

    """
    name = 'enable_cors'
    api = 2

    def apply(self, fn, context):
        def _enable_cors(*args, **kwargs):
            response.headers['Access-Control-Allow-Origin'] = '*'
            response.headers['Access-Control-Allow-Methods'] = ('GET, POST')
            response.headers['Access-Control-Allow-Headers'] = (
                'Origin, '
                'Accept, Content-Type, '
                'X-Requested-With, X-CSRF-Token')

            if bottle.request.method != 'OPTIONS':
                return fn(*args, **kwargs)

        return _enable_cors


def _get_arg(key, is_json=True):
    if key not in request.query or len(request.query[key].strip()) == 0:
        return None
    req = request.query[key].strip()
    return json.loads(req) if is_json else req


def _get_paging():
    """Handles paging based on a request's query string"""
    page = _get_arg('page', False) or 1
    per_page = _get_arg('per_page', False) or 10
    page = int(page)
    per_page = int(per_page)
    return page, per_page


def _split(ids, delim=','):
    """Helper function to split a string into an integer array"""
    return map(int, ids.split(delim))


@route('/api/sequences/')
def sequences():
    """Gets a list of all sequences.

    :returns: A list of all sequences
    :rtype: str

    """
    session = scoped_session(session_factory)()
    sequences = queries.get_all_sequences(
        session,
        _get_arg('filter'),
        _get_arg('order_field', False) or 'seq_id',
        _get_arg('order_dir', False) or 'desc',
        _get_paging())
    session.close()
    return json.dumps({'sequences': sequences})


@route('/api/sequence/<sample_id>/<seq_id>')
def sequence(sample_id, seq_id):
    """Gets the sequence identified by ``seq_id`` in sample with id
    ``sample_id``.

    :param int sample_id: The sample ID of the sequence
    :param str seq_id: The sequence ID of the sequence

    :returns: The requested sequence if it exists
    :rtype: str

    """
    session = scoped_session(session_factory)()
    seq = queries.get_sequence(session, int(sample_id), seq_id)
    session.close()
    return json.dumps({'sequence': seq})


@route('/api/studies')
def studies():
    """Gets a list of all studies and their associated samples.

    :returns: A list of all studies and their associated samples
    :rtype: str

    """
    session = scoped_session(session_factory)()
    studies = queries.get_all_studies(session)
    session.close()
    return json.dumps({'studies': studies})


@route('/api/subjects')
def subjects():
    """Gets a list of all subjects.

    :returns: A list of all subjects
    :rtype: str

    """
    session = scoped_session(session_factory)()
    subjects = queries.get_all_subjects(session, _get_paging())
    session.close()
    return json.dumps({'subjects': subjects})


@route('/api/subject/<sid>')
def subject(sid):
    """Gets the subject with id ``sid``.

    :param int sid: The subject ID to query

    :returns: The requested subject if it exists
    :rtype: str

    """
    session = scoped_session(session_factory)()
    subject = queries.get_subject(session, int(sid))
    session.close()
    return json.dumps({'subject': subject})


@route('/api/clones/')
def clones():
    """Gets a list of all clones.

    :returns: A list of all clones
    :rtype: str

    """
    session = scoped_session(session_factory)()
    clones = queries.get_all_clones(
        session,
        _get_arg('filter'),
        _get_arg('order_field', False) or 'id',
        _get_arg('order_dir', False) or 'desc',
        _get_paging())
    session.close()
    return json.dumps({'clones': clones})


@route('/api/clone_compare/<uids>')
def clone_compare(uids):
    """Compares clones, outputting their mutations and other pertinent
    information.

    :param str uids: A list of clones to compare either as just their IDs or \
    ``ID_SAMPLE`` to limit that clone to a given sample

    :returns: A clone comparison between ``uids``
    :rtype: str

    """
    session = scoped_session(session_factory)()
    clones_and_samples = {}
    for u in uids.split(','):
        if u.find('_') < 0:
            clone = int(u)
            sample = None
        else:
            clone, sample = _split(u, '_')
        if clone not in clones_and_samples:
            clones_and_samples[clone] = set([])
        clones_and_samples[clone].add(sample)

    clones = queries.compare_clones(session, clones_and_samples)
    session.close()
    return json.dumps({'clones': clones})


@route('/api/clone_tree/<cid>')
def clone_tree(cid):
    """ Gets the lineage tree represented by JSON for a clone.

    :param int cid: The clone ID of which to get the lineage tree

    :returns: The lineage tree as JSON
    :rtype: str

    """
    session = scoped_session(session_factory)()
    tree = queries.get_clone_tree(session, cid)
    session.close()
    return tree


@route('/api/clone_overlap/<filter_type>/<samples>')
@route('/api/subject_clones/<filter_type>/<subject>')
def clone_overlap(filter_type, samples=None, subject=None):
    """Gets the clones that overlap between a set of samples. If ``samples`` is
    supplied, the overlap of clones between those is returned.  If ``samples``
    is not supplied, the clonal overlap for all samples from ``subject`` is
    returned.

    :param str filter_type: The filter for the clones to apply.  This can \
    currently be ``clones_all`` for all clones, ``clones_functional`` for \
    only    functional clones, or ``clones_nonfunctional`` for only \
    non-functional clones.
    :param str samples: A comma-separated sequences of sample IDs if \
    comparing specific samples.  Otherwise, ``None``.
    :param int subject: The subject ID to use for clonal overlap.  If \
    specified, all samples from the subject are compared.

    :returns: The overlap of clones in the specified sample or subjects
    :rtype: str

    """
    session = scoped_session(session_factory)()
    if samples is not None:
        sids = _split(samples)
    ctype = 'samples' if samples is not None else 'subject'

    clones = queries.get_clone_overlap(
        session, filter_type, ctype,
        sids if samples is not None else subject, _get_paging())
    session.close()
    return json.dumps({'clones': clones})


@route('/api/stats/<samples>/<include_outliers>/<include_partials>/<grouping>')
def stats(samples, include_outliers, include_partials, grouping):
    """Gets the statistics for a given set of samples both including and
    excluding outliers.

    :param str samples: A comma-separated list of sample IDs for which to \
    gather statistics

    :returns: Statistics for all samples in ``samples``
    :rtype: str

    """
    session = scoped_session(session_factory)()
    samples = _split(samples)
    ret = queries.get_stats(session, samples, include_outliers == 'true',
                            include_partials == 'true', grouping)
    session.close()
    return json.dumps(ret)


@route('/api/modification_log')
def modification_log():
    session = scoped_session(session_factory)()
    q = session.query(ModificationLog).order_by(desc(ModificationLog.datetime))

    paging = _get_paging()
    if paging is not None:
        page, per_page = paging
        q = q.offset((page - 1) * per_page).limit(per_page)

    logs = []
    for log in q:
        logs.append({
            'datetime': log.datetime.strftime('%Y-%m-%d %H:%M:%S'),
            'action_type': log.action_type,
            'info': json.loads(log.info),
        })
    session.close()
    return json.dumps({'logs': logs})


@route('/api/v_usage/<samples>/<filter_type>/<include_outliers>/'
       '<include_partials>/<grouping>/<by_family>')
def v_usage(samples, filter_type, include_outliers, include_partials,
            grouping, by_family):
    """Gets the V usage for samples in a heatmap-formatted array.

    :param str filter_type: The filter type of sequences for the v_usage
    :param str samples: A comma-separated string of sample IDs for v_usage

    :returns: The V usage as an [(x,y)...] JSON array along with x and y
    categories
    :rtype: str

    """
    session = scoped_session(session_factory)()
    data, x_categories = queries.get_v_usage(
        session, _split(samples), filter_type, include_outliers == 'true',
        include_partials == 'true', grouping, by_family == 'true')
    session.close()

    x_categories.sort()
    y_categories = sorted(data.keys())
    array = []
    for i, x in enumerate(x_categories):
        for j, y in enumerate(y_categories):
            usage_for_y = data[y]
            if x in usage_for_y:
                array.append([i, j, usage_for_y[x]])
            else:
                array.append([i, j, 0])

    return json.dumps({
        'x_categories': x_categories,
        'y_categories': y_categories,
        'data': array,
    })


def format_diversity_csv_output(x, y, s):
    """
    Convert rarefaction output to a format for plotting
    """

    formatted = [[float(row.split(',')[x]), float(row.split(',')[y])]
                 for i, row in enumerate(s.split('\n'))
                 if row != '' and i != 0]

    return(formatted)


@route('/api/rarefaction/<sample_ids>/<sample_bool>/<fast_bool>/<start>'
       '/<num_points>', methods=['GET'])
def rarefaction(sample_ids, sample_bool, fast_bool, start, num_points):
    """Return the rarefaction curve in json format from a list of sample ids"""

    sample_bool = sample_bool == 'true'
    fast_bool = fast_bool == 'true'

    session = scoped_session(session_factory)()

    sample_id_list = map(int, sample_ids.split(','))

    if sample_bool:
        cids = session.query(
            CloneStats.clone_id, CloneStats.sample_id
        ).filter(CloneStats.sample_id.in_(sample_id_list))
    else:
        cids = session.query(
            CloneStats.clone_id,
            func.sum(CloneStats.unique_cnt).label('cnt')
        ).filter(
            CloneStats.sample_id.in_(sample_id_list)
        ).group_by(CloneStats.clone_id)

    cid_string = ''
    total_num = 0

    for cid in cids:
        if sample_bool:
            cid_string += '>{}\n{}\n'.format(cid.sample_id, cid.clone_id)
            total_num += 1
        else:
            cid_string += '\n'.join(
                [str(cid.clone_id) for _ in range(0, cid.cnt)]) + '\n'
            total_num += cid.cnt

    interval = min(
        max(total_num // int(num_points), 1),
        total_num)

    command = [rf_bin,
               '-a',
               '-d',
               '-c',
               'hi',
               '-t',
               '-I',
               '{} {}'.format(start, interval)]

    if sample_bool:
        command.extend(['-s', '-S', '1'])
    else:
        command.extend(['-L'])

    if fast_bool:
        command.extend(['-f'])

    proc = subprocess.Popen(command,
                            stdin=subprocess.PIPE,
                            stdout=subprocess.PIPE)

    output = proc.communicate(cid_string)

    result_list = format_diversity_csv_output(4, 5, output[0])

    session.close()

    return json.dumps({'rarefaction': result_list})


<<<<<<< HEAD
=======
@route('/api/diversity/<sample_ids>/<order>/<window>', methods=['GET'])
def diversity(sample_ids, order, window):
    """Return the diversity values in json format from a list of sample ids"""

    session = scoped_session(session_factory)()

    sample_id_list = map(int, sample_ids.split(','))

    # Get sequences here
    seqs = session.query(
        Sequence.sequence_replaced).filter(
        Sequence.sample_id.in_(sample_id_list))

    seq_string = ''

    for seq in seqs:
        seq_string += '>\n{}\n'.format(
            lookups.aas_from_nts(seq.sequence_replaced, '-')[:103])

    command = [rf_bin,
               '-r', str(order),
               '-w', str(window),
               '-o', 'hi',
               '-t']

    proc = subprocess.Popen(command,
                            stdin=subprocess.PIPE,
                            stdout=subprocess.PIPE)

    output = proc.communicate(seq_string)

    result_list = format_diversity_csv_output(3, 5, output[0])

    session.close()

    return json.dumps({'diversity': result_list})


>>>>>>> cfc3c295
@route('/api/data/v_usage/<samples>/<filter_type>/<include_outliers>/'
       '<include_partials>/<grouping>/<by_family>')
@route('/api/data/v_usage/<samples>/<filter_type>/<include_outliers>/'
       '<include_partials>/<grouping>/<by_family>/')
def export_v_usage(samples, filter_type, include_outliers, include_partials,
                   grouping, by_family):
    """Gets the V usage for samples in tab format.

    :param str filter_type: The filter type of sequences for the v_usage
    :param str samples: A comma-separated string of sample IDs for v_usage

    :returns: The V usage as a CSV
    :rtype: str

    """
    session = scoped_session(session_factory)()
    data, x_categories = queries.get_v_usage(
        session, _split(samples), filter_type, include_outliers == 'true',
        include_partials == 'true', grouping, by_family == 'true')
    session.close()

    x_categories.sort()
    y_categories = sorted(data.keys())

    yield '{}\tIGHV'.format(grouping) + '\tIGHV'.join(x_categories) + '\n'
    for group in sorted(data.keys()):
        yield group
        yield ('\t'.join(map(str, [data[group][v] for v in x_categories])) +
               '\n')


@route('/api/data/export_clones/<rtype>/<rids>', methods=['GET'])
@route('/api/data/export_clones/<rtype>/<rids>/', methods=['GET'])
def export_clones(rtype, rids):
    """Downloads a tab-delimited file of clones.

    :param str rtype: The type of record to filter the query on.  Currently
        either "sample" or "clone"
    :param str rids: A comma-separated list of IDs of ``rtype`` to export

    :returns: The properly formatted export data
    :rtype: str

    """
    assert rtype in ('sample', 'clone')

    session = scoped_session(session_factory)()
    fields = _get_arg('fields', False).split(',')
    include_total_row = _get_arg('include_total_row', False) == 'true' or False

    name = '{}_{}.tab'.format(
        rtype,
        time.strftime('%Y-%m-%d-%H-%M'))

    response.headers['Content-Disposition'] = 'attachment;filename={}'.format(
        name)

    export = CloneExport(session, rtype, _split(rids), fields,
                         include_total_row)
    for line in export.get_data():
        yield line

    session.close()


@route('/api/data/export_sequences/<eformat>/<rtype>/<rids>', methods=['GET'])
@route('/api/data/export_sequences/<eformat>/<rtype>/<rids>/', methods=['GET'])
def export_sequences(eformat, rtype, rids):
    """Downloads an exported format of specified sequences.

    :param str eformat: The export format to use.  Currently "tab", "orig", and
        "clip" for tab-delimited, FASTA, FASTA with filled in germlines, and
        FASTA in CLIP format respectively
    :param str rtype: The type of record to filter the query on.  Currently
        either "sample" or "clone"
    :param str rids: A comma-separated list of IDs of ``rtype`` to export

    :returns: The properly formatted export data
    :rtype: str

    """

    assert eformat in ('tab', 'fill', 'orig', 'clip')
    assert rtype in ('sample', 'clone')

    session = scoped_session(session_factory)()

    fields = _get_arg('fields', False).split(',')
    min_copy = _get_arg('min_copy_number', False)
    min_copy = int(min_copy) if min_copy is not None else 1

    if eformat == 'tab':
        name = '{}_{}.tab'.format(
            rtype,
            time.strftime('%Y-%m-%d-%H-%M'))
    else:
        if 'seq_id' in fields:
            fields.remove('seq_id')
        name = '{}_{}_{}.fasta'.format(
            rtype,
            eformat,
            time.strftime('%Y-%m-%d-%H-%M'))

    response.headers['Content-Disposition'] = 'attachment;filename={}'.format(
        name)

    export = SequenceExport(
        session, eformat, rtype, _split(rids), fields,
        min_copy=min_copy,
        duplicates=_get_arg('duplicates', False) == 'true',
        noresults=_get_arg('noresults', False) == 'true')
    for line in export.get_data():
        yield line

    session.close()


def run_rest_service(session_maker, args):
    """Runs the rest service based on command line arguments"""
    global session_factory, rf_bin
    session_factory = session_maker
    rf_bin = args.rarefaction_bin

    bottle.install(EnableCors())
    if args.debug:
        bottle.run(host='0.0.0.0', port=args.port, server='gevent',
                   debug=True)
    else:
        bottle.run(host='0.0.0.0', port=args.port, server='gevent')<|MERGE_RESOLUTION|>--- conflicted
+++ resolved
@@ -399,8 +399,6 @@
     return json.dumps({'rarefaction': result_list})
 
 
-<<<<<<< HEAD
-=======
 @route('/api/diversity/<sample_ids>/<order>/<window>', methods=['GET'])
 def diversity(sample_ids, order, window):
     """Return the diversity values in json format from a list of sample ids"""
@@ -439,7 +437,6 @@
     return json.dumps({'diversity': result_list})
 
 
->>>>>>> cfc3c295
 @route('/api/data/v_usage/<samples>/<filter_type>/<include_outliers>/'
        '<include_partials>/<grouping>/<by_family>')
 @route('/api/data/v_usage/<samples>/<filter_type>/<include_outliers>/'

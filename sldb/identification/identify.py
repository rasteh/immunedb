--- conflicted
+++ resolved
@@ -103,8 +103,6 @@
                         'Length={}'.format(
                             len(vdjs), round(avg_mut, 2), round(avg_len, 2)))
 
-<<<<<<< HEAD
-=======
             bucketed_seqs = {}
             for vdj in funcs.periodic_commit(self._session,
                                              vdjs.values()):
@@ -131,8 +129,6 @@
                                 '{}\n\t{}'.format(vdj.ids[0],
                                                   traceback.format_exc()))
 
-            # Collapse sequences that are the same except for Ns
->>>>>>> 4d415a1c
             self._print('\tCollapsing ambiguous character sequences')
             add_uniques(self._session, sample, vdjs.values(),
                     meta.get('paired'), avg_len, avg_mut, self._min_similarity,
